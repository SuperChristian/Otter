# from transformers import AutoModelForCausalLM, AutoTokenizer
from transformers import LlamaForCausalLM, LlamaTokenizer, OPTForCausalLM, AutoModelForCausalLM, AutoTokenizer
import open_clip

from .flamingo import Flamingo
from .flamingo_lm import FlamingoLMMixin
from .utils import extend_instance


def create_model_and_transforms(
    clip_vision_encoder_path: str,
    clip_vision_encoder_pretrained: str,
    lang_encoder_path: str,
    tokenizer_path: str,
    cross_attn_every_n_layers: int = 1,
    use_local_files: bool = False,
    decoder_layers_attr_name: str = None,
    **flamingo_kwargs,
):
    """
    Initialize a Flamingo model from a pretrained vision encoder and language encoder.
    Appends special tokens to the tokenizer and freezes backbones.
    Args:
        clip_vision_encoder_path (str): path to pretrained clip model (e.g. "ViT-B-32")
        clip_vision_encoder_pretrained (str): name of pretraining dataset for clip model (e.g. "laion2b_s32b_b79k")
        lang_encoder_path (str): path to pretrained language encoder
        tokenizer_path (str): path to pretrained tokenizer
        cross_attn_every_n_layers (int, optional): determines how often to add a cross-attention layer. Defaults to 1.
        use_local_files (bool, optional): whether to use local files. Defaults to False.
        decoder_layers_attr_name (str, optional): name of the decoder layers attribute. Defaults to None.
    Returns:
        Flamingo: Flamingo model from pretrained vision and language encoders
        Image processor: Pipeline to preprocess input images
        Tokenizer: A tokenizer for the language model
    """
    vision_encoder, _, image_processor = open_clip.create_model_and_transforms(
        clip_vision_encoder_path, pretrained=clip_vision_encoder_pretrained
    )
    # set the vision encoder to output the visual features
    vision_encoder.visual.output_tokens = True
<<<<<<< HEAD

    if "llama" in lang_encoder_path.lower() or "vicuna" in lang_encoder_path.lower():
=======
    
    if "llama" in tokenizer_path.lower():
>>>>>>> 30d8a718
        text_tokenizer = LlamaTokenizer.from_pretrained(
            tokenizer_path, local_files_only=use_local_files
        )
    else:
        text_tokenizer = AutoTokenizer.from_pretrained(
            tokenizer_path, local_files_only=use_local_files
        )
    # add Flamingo special tokens and QA special tokens to the tokenizer
    text_tokenizer.add_special_tokens(
        {"additional_special_tokens": ["<|endofchunk|>", "<image>", "<answer>"]}
    )
    if text_tokenizer.pad_token is None:
        # Issue: GPT models don't have a pad token, which we use to
        # modify labels for the loss.
        text_tokenizer.add_special_tokens({"pad_token": "<PAD>"})

<<<<<<< HEAD
    if "llama" in lang_encoder_path.lower() or "vicuna" in lang_encoder_path.lower():
=======
    
    if "llama" in lang_encoder_path.lower():
>>>>>>> 30d8a718
        lang_encoder = LlamaForCausalLM.from_pretrained(
            lang_encoder_path, local_files_only=use_local_files
        )
    elif "opt" in lang_encoder_path.lower():
        lang_encoder = OPTForCausalLM.from_pretrained(
            lang_encoder_path, local_files_only=use_local_files
        )
    else:
        lang_encoder = AutoModelForCausalLM.from_pretrained(
            lang_encoder_path, local_files_only=use_local_files
        )
    extend_instance(lang_encoder, FlamingoLMMixin)  

    if decoder_layers_attr_name is None:
        decoder_layers_attr_name = _infer_decoder_layers_attr_name(lang_encoder)
    lang_encoder.set_decoder_layers_attr_name(decoder_layers_attr_name)
    lang_encoder.resize_token_embeddings(len(text_tokenizer))

    model = Flamingo(
        vision_encoder,
        lang_encoder,
        text_tokenizer.encode("<|endofchunk|>")[-1],
        text_tokenizer.encode("<image>")[-1],
        vis_dim=open_clip.get_model_config(clip_vision_encoder_path)["vision_cfg"][
            "width"
        ],
        cross_attn_every_n_layers=cross_attn_every_n_layers,
        **flamingo_kwargs,
    )

    # Freeze all parameters
    model.requires_grad_(False)
    assert sum(p.numel() for p in model.parameters() if p.requires_grad) == 0

    # Unfreeze perceiver, gated_cross_attn_layers, and LM input embeddings
    model.perceiver.requires_grad_(True)
    model.lang_encoder.gated_cross_attn_layers.requires_grad_(True)
    model.lang_encoder.get_input_embeddings().requires_grad_(True)

    print(
        f"Flamingo model initialized with {sum(p.numel() for p in model.parameters() if p.requires_grad) / 1e9} B trainable parameters"
    )

    return model, image_processor, text_tokenizer


def _infer_decoder_layers_attr_name(model):
    for k in __KNOWN_DECODER_LAYERS_ATTR_NAMES:
        if k.lower() in model.__class__.__name__.lower():
            return __KNOWN_DECODER_LAYERS_ATTR_NAMES[k]

    raise ValueError(
        f"We require the attribute name for the nn.ModuleList in the decoder storing the transformer block layers. Please supply this string manually."
    )


__KNOWN_DECODER_LAYERS_ATTR_NAMES = {
    "opt": "model.decoder.layers",
    "gptneo": "transformer.h",
    "gptj": "transformer.h",
    "gpt-j": "transformer.h",
    "pythia": "gpt_neox.layers",
    "llama": "model.layers",
}<|MERGE_RESOLUTION|>--- conflicted
+++ resolved
@@ -38,13 +38,8 @@
     )
     # set the vision encoder to output the visual features
     vision_encoder.visual.output_tokens = True
-<<<<<<< HEAD
 
     if "llama" in lang_encoder_path.lower() or "vicuna" in lang_encoder_path.lower():
-=======
-    
-    if "llama" in tokenizer_path.lower():
->>>>>>> 30d8a718
         text_tokenizer = LlamaTokenizer.from_pretrained(
             tokenizer_path, local_files_only=use_local_files
         )
@@ -61,12 +56,7 @@
         # modify labels for the loss.
         text_tokenizer.add_special_tokens({"pad_token": "<PAD>"})
 
-<<<<<<< HEAD
     if "llama" in lang_encoder_path.lower() or "vicuna" in lang_encoder_path.lower():
-=======
-    
-    if "llama" in lang_encoder_path.lower():
->>>>>>> 30d8a718
         lang_encoder = LlamaForCausalLM.from_pretrained(
             lang_encoder_path, local_files_only=use_local_files
         )
