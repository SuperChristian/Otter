--- conflicted
+++ resolved
@@ -1,7 +1,4 @@
-<<<<<<< HEAD
-=======
 # from transformers import AutoModelForCausalLM, AutoTokenizer
->>>>>>> f63f1dcd
 from transformers import LlamaForCausalLM, LlamaTokenizer
 import open_clip
 
