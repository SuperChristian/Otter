--- conflicted
+++ resolved
@@ -55,42 +55,6 @@
     return model, image_processor, tokenizer
 
 args = parse_args()
-<<<<<<< HEAD
-# model, image_processor, tokenizer = initialize_model(lm_path=args.lm_path, cross_attn_every_n_layers=args.cross_attn_every_n_layers, checkpoint_path=args.checkpoint_path)
-
-# ========================================
-#             Gradio Setting
-# ========================================
-
-
-def gradio_reset(chat_state):
-    chat_state.messages = []
-    return None, gr.update(value=None, interactive=True), gr.update(placeholder="Please upload your image first", interactive=False), gr.update(value="Upload & Start Chat", interactive=True), chat_state
-
-
-def upload_and_anwer(image_1, image_2, image_3, text_1, text_2, text_3, num_beams):
-    # vision_x = [image_processor(image_1).unsqueeze(0), image_processor(image_2).unsqueeze(0), image_processor(image_3).unsqueeze(0)]
-    # vision_x = torch.cat(vision_x, dim=0)
-    # vision_x = vision_x.unsqueeze(1).unsqueeze(0)
-    # vision_x = vision_x.to("cuda")
-    # tokenizer.padding_side = "left"  # For generation padding tokens should be on the left
-    # lang_x = tokenizer(
-    #     [f"<image>{text_1}<|endofchunk|><image>{text_2}<|endofchunk|><image>{text_3}"],
-    #     return_tensors="pt",
-    # )
-    # lang_x = {k: v.to("cuda") for k, v in lang_x.items()}
-    # generated_tokens = model.generate(
-    #     vision_x=vision_x,
-    #     lang_x=lang_x["input_ids"],
-    #     attention_mask=lang_x["attention_mask"],
-    #     max_new_tokens=20,
-    #     num_beams=num_beams,
-    # )
-    # generated_text = tokenizer.decode(generated_tokens[0])
-    generated_text = f"<image>{text_1}<|endofchunk|><image>{text_2}<|endofchunk|><image>{text_3}"
-    return generated_text
-
-=======
 model, image_processor, tokenizer = initialize_model(args)
 
 def upload_and_anwer(image_1, image_2, image_3, text_1, text_2, text_3, max_new_tokens, num_beams, temperature, topk, top_p, no_repeat_ngram_size, length_penalty, num_return_sequences, do_sample, early_stopping):
@@ -127,7 +91,6 @@
     generated_text = tokenizer.decode(generated_tokens[0])
     post_process_text = generated_text.split("<image>")[-1]
     return post_process_text
->>>>>>> f63f1dcd
 
 title = """<header>
 <style>
