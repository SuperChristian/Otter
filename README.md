--- conflicted
+++ resolved
@@ -38,11 +38,8 @@
 
 In our project, we propose 🦦 Otter, an instruction-tuned model built upon OpenFlamingo that has been customized for a context. We improve its conversational skills by using a carefully crafted multimodal instruction tuning dataset. Each data sample includes an image-specific instruction along with multiple examples of multimodal instructions for that context, also known as multimodal in-context learning examples.
 
-<<<<<<< HEAD
 By utilizing high-quality data, we were able to train 🦦 Otter using limited resources (4x RTX-3090-24G GPUs) in our lab. Remarkably, it surpassed the performance of OpenFlamingo. While Otter may not be the most advanced and may occasionally experience confusion, we are committed to consistently enhancing its capabilities by including more types of training data and a larger model. In the current era of expansive foundational models, we firmly believe that anyone should have the opportunity to train their own models, even with scarce data and resources, and cultivate the models to develop their intelligence.
-=======
-By utilizing high-quality data, we were able to train 🦦 Otter using limited resources (4x RTX-3090-24G GPUs) in our lab. Remarkably, it demonstrated improved behavior comparing OpenFlamingo. While Otter may not be the most advanced and may occasionally experience confusion, we are committed to consistently enhancing its capabilities through including more types of training data and a larger model. In the current era of expansive foundational models, we firmly believe that anyone should have the opportunity to train their own models, even with scarce data and resources, and cultivate the models to develop their intelligence.
->>>>>>> 60b52331
+
 
 ## 🦦 Examples
 
