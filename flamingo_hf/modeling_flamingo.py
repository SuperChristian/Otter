--- conflicted
+++ resolved
@@ -8,16 +8,9 @@
 from transformers.models.auto import AutoModelForCausalLM, AutoTokenizer, AutoModel
 from transformers.modeling_outputs import CausalLMOutputWithPast
 from transformers import CLIPModel, LlamaForCausalLM, LlamaTokenizer
-<<<<<<< HEAD
 from einops import rearrange, repeat
 from accelerate.hooks import add_hook_to_module, AlignDevicesHook
-
-=======
-from transformers.utils import logging
->>>>>>> c240c219
 from flamingo_hf.configuration_flamingo import FlamingoConfig
-
-logger = logging.get_logger(__name__)
 
 __KNOWN_DECODER_LAYERS_ATTR_NAMES = {
     "opt": "model.decoder.layers",
@@ -660,25 +653,199 @@
 
         for layer in self.lang_encoder._get_decoder_layers():
             layer.condition_vis_x(vision_x)
-            
+
+class FlamingoForConditionalGeneration(FlamingoPreTrainedModel):
+    config_class = FlamingoConfig
+
+    def __init__(
+        self,
+        config: FlamingoConfig,
+    ):
+        super().__init__(config)
+        # TODO: hardcode right because autoXXX is too slow
+        # vision_encoder = AutoModel.from_config(config.vision_config).vision_model
+        # lang_encoder = AutoModelForCausalLM.from_config(config.text_config)
+        # text_tokenizer = AutoTokenizer.from_pretrained(config.text_config._name_or_path)
+
+        text_tokenizer = LlamaTokenizer.from_pretrained(
+            config.text_config._name_or_path
+        )
+        lang_encoder = LlamaForCausalLM.from_pretrained(
+            config.text_config._name_or_path
+        )
+        vision_encoder = CLIPModel.from_pretrained(
+            config.vision_config._name_or_path
+        ).vision_model
+
+        text_tokenizer.add_special_tokens(
+            {"additional_special_tokens": ["<|endofchunk|>", "<image>"]}
+        )
+        if text_tokenizer.pad_token is None:
+            text_tokenizer.add_special_tokens({"pad_token": "<PAD>"})
+        self.text_tokenizer = text_tokenizer
+        self.eoc_token_id = text_tokenizer.encode("<|endofchunk|>")[-1]
+        self.media_token_id = text_tokenizer.encode("<image>")[-1]
+
+        extend_instance(lang_encoder, FlamingoLMMixin)
+        decoder_layers_attr_name = _infer_decoder_layers_attr_name(lang_encoder)
+        lang_encoder.set_decoder_layers_attr_name(decoder_layers_attr_name)
+        lang_encoder.resize_token_embeddings(len(text_tokenizer))
+        self.lang_encoder = lang_encoder
+
+        self.cross_attn_every_n_layers = config.cross_attn_every_n_layers
+        self.use_media_placement_augmentation = config.use_media_placement_augmentation
+
+        vision_encoder.output_tokens = True
+        self.vision_encoder = vision_encoder
+
+        self.vis_dim = 1024
+        self.perceiver = FlamingoPerceiverResampler(dim=self.vis_dim)
+
+        self.lang_encoder.init_flamingo(
+            media_token_id=self.media_token_id,
+            vis_hidden_size=self.vis_dim,
+            cross_attn_every_n_layers=self.cross_attn_every_n_layers,
+            use_media_placement_augmentation=self.use_media_placement_augmentation,
+        )
+        self.post_init()
+
+    def get_input_embeddings(self) -> nn.Module:
+        return self.lang_encoder.get_input_embeddings()
+
+    def set_input_embeddings(self, value: nn.Module):
+        self.lang_encoder.set_input_embeddings(value)
+        
+    def set_output_embeddings(self, new_embeddings):
+        self.lang_encoder.set_output_embeddings(new_embeddings)
+
+    def get_output_embeddings(self) -> nn.Module:
+        return self.lang_encoder.get_output_embeddings()
+
+    def get_image_encoder(self) -> nn.Module:
+        return self.vision_encoder
+
+    def get_lang_encoder(self) -> nn.Module:
+        return self.lang_encoder
+
+    def init_weights(self):
+        # Freeze all parameters in vision encoder
+        for param in self.vision_encoder.parameters():
+            param.requires_grad = False
+        # Freeze all parameters in lang encoders except gated_cross_attn_layers
+        for name, param in self.lang_encoder.named_parameters():
+            if "gated_cross_attn_layer" not in name:
+                param.requires_grad = False
+        # Unfreeze LM input embeddings
+        self.lang_encoder.get_input_embeddings().requires_grad_(True)
+
+
+    def forward(
+        self,
+        vision_x: torch.Tensor,
+        lang_x: torch.Tensor,
+        attention_mask: Optional[torch.Tensor] = None,
+        labels: Optional[torch.Tensor] = None,
+        use_cached_vision_x: bool = False,
+        clear_conditioned_layers: bool = True,
+        past_key_values: Optional[torch.Tensor] = None,
+        use_cache: bool = False,
+    ) -> CausalLMOutputWithPast:
+        """
+        Forward pass of Flamingo.
+
+        Args:
+            vision_x (torch.Tensor): Vision input
+                shape (B, T_img, F, C, H, W) with F=1
+            lang_x (torch.Tensor): Language input ids
+                shape (B, T_txt)
+            attention_mask (torch.Tensor, optional): Attention mask. Defaults to None.
+            labels (torch.Tensor, optional): Labels. Defaults to None.
+            clear_conditioned_layers: if True, clear the conditioned layers
+                once the foward pass is completed. Set this to false if the
+                same set of images will be reused in another subsequent
+                forward pass.
+            past_key_values: pre-computed values to pass to language model.
+                See past_key_values documentation in Hugging Face
+                CausalLM models.
+            use_cache: whether to use cached key values. See use_cache
+                documentation in Hugging Face CausalLM models.
+        """
+        assert (
+            vision_x is not None
+        ) or use_cached_vision_x, (
+            "Must provide either vision_x or use_cached_vision_x to True."
+        )
+
+        if use_cached_vision_x:
+            # Case: use cached; vision_x should be cached and other
+            # vision-related inputs should not be provided.
+            assert (
+                vision_x is None
+            ), "Expect vision_x to be None when use_cached_vision_x is True."
+            assert self.lang_encoder.is_conditioned()
+
+        else:
+            # Case: do not use caching (i.e. this is a standard forward pass);
+            self._encode_vision_x(vision_x=vision_x)
+
+        output = self.lang_encoder(
+            input_ids=lang_x,
+            attention_mask=attention_mask,
+            labels=labels,
+            past_key_values=past_key_values,
+            use_cache=use_cache,
+        )
+
+        if clear_conditioned_layers:
+            self.lang_encoder.clear_conditioned_layers()
+
+        return output
+
+    def _encode_vision_x(self, vision_x: torch.Tensor):
+        """
+        Compute media tokens from vision input by passing it through vision encoder and conditioning language model.
+        Args:
+            vision_x (torch.Tensor): Vision input
+                shape (B, T_img, F, C, H, W)
+                Images in the same chunk are collated along T_img, and frames are collated along F
+                Currently only F=1 is supported (single-frame videos)
+
+        rearrange code based on https://github.com/dhansmair/flamingo-mini
+        """
+
+        assert vision_x.ndim == 6, "vision_x should be of shape (b, T_img, F, C, H, W)"
+        b, T, F = vision_x.shape[:3]
+        assert F == 1, "Only single frame supported"
+
+        vision_x = rearrange(vision_x, "b T F c h w -> (b T F) c h w")
+        with torch.no_grad():
+            vision_x = self.vision_encoder(vision_x)[0][:, 1:, :]
+        vision_x = rearrange(vision_x, "(b T F) v d -> b T F v d", b=b, T=T, F=F)
+
+        vision_x = self.perceiver(vision_x)  # reshapes to (b, T, n, d)
+
+        for layer in self.lang_encoder._get_decoder_layers():
+            layer.condition_vis_x(vision_x)
+
     @torch.no_grad()
     def generate(
         self,
         vision_x: torch.Tensor,
         lang_x: torch.Tensor,
-        attention_mask: torch.Tensor = None,
-        num_beams=1,
-        max_new_tokens=None,
-        temperature=1.0,
-        top_k=0,
-        top_p=1.0,
-        no_repeat_ngram_size=0,
-        prefix_allowed_tokens_fn=None,
-        length_penalty=1.0,
-        num_return_sequences=1,
-        do_sample=False,
-        early_stopping=False,
-        **kwargs,
+        attention_mask: Optional[torch.Tensor] = None,
+        num_beams: int = 1,
+        max_new_tokens: Optional[int] = None,
+        temperature: float = 1.0,
+        top_k: int = 0,
+        top_p: float = 1.0,
+        no_repeat_ngram_size: int = 0,
+        prefix_allowed_tokens_fn: Optional[
+            Callable[[int, torch.Tensor], list[int]]
+        ] = None,
+        length_penalty: float = 1.0,
+        num_return_sequences: int = 1,
+        do_sample: bool = False,
+        early_stopping: bool = False,
     ):
         """
         Generate text conditioned on vision and language inputs.
@@ -705,303 +872,12 @@
         Returns:
             torch.Tensor: lang_x with generated tokens appended to it
         """
-        if num_beams > 1:
-            vision_x = vision_x.repeat_interleave(num_beams, dim=0)
-
-        self._encode_vision_x(vision_x=vision_x)
-
-        output = self.lang_encoder.generate(
-            lang_x,
-            attention_mask=attention_mask,
-            eos_token_id=self.eoc_token_id,
-            num_beams=num_beams,
-            max_new_tokens=max_new_tokens,
-            temperature=temperature,
-            top_k=top_k,
-            top_p=top_p,
-            prefix_allowed_tokens_fn=prefix_allowed_tokens_fn,
-            no_repeat_ngram_size=no_repeat_ngram_size,
-            length_penalty=length_penalty,
-            num_return_sequences=num_return_sequences,
-            do_sample=do_sample,
-            early_stopping=early_stopping,
-            **kwargs,
-        )
-
-        self.lang_encoder.clear_conditioned_layers()
-        return output
-
-<<<<<<< HEAD
-=======
-
->>>>>>> c240c219
-class FlamingoForConditionalGeneration(FlamingoPreTrainedModel):
-    config_class = FlamingoConfig
-
-    def __init__(
-        self,
-        config: FlamingoConfig,
-    ):
-        super().__init__(config)
-        # TODO: hardcode right because autoXXX is too slow
-        # vision_encoder = AutoModel.from_config(config.vision_config).vision_model
-        # lang_encoder = AutoModelForCausalLM.from_config(config.text_config)
-        # text_tokenizer = AutoTokenizer.from_pretrained(config.text_config._name_or_path)
-
-        text_tokenizer = LlamaTokenizer.from_pretrained(
-            config.text_config._name_or_path
-        )
-        lang_encoder = LlamaForCausalLM.from_pretrained(
-            config.text_config._name_or_path
-        )
-        vision_encoder = CLIPModel.from_pretrained(
-            config.vision_config._name_or_path
-        ).vision_model
-
-        text_tokenizer.add_special_tokens(
-            {"additional_special_tokens": ["<|endofchunk|>", "<image>"]}
-        )
-        if text_tokenizer.pad_token is None:
-            text_tokenizer.add_special_tokens({"pad_token": "<PAD>"})
-        self.text_tokenizer = text_tokenizer
-        self.eoc_token_id = text_tokenizer.encode("<|endofchunk|>")[-1]
-        self.media_token_id = text_tokenizer.encode("<image>")[-1]
-
-        extend_instance(lang_encoder, FlamingoLMMixin)
-        decoder_layers_attr_name = _infer_decoder_layers_attr_name(lang_encoder)
-        lang_encoder.set_decoder_layers_attr_name(decoder_layers_attr_name)
-        lang_encoder.resize_token_embeddings(len(text_tokenizer))
-        self.lang_encoder = lang_encoder
-
-        self.cross_attn_every_n_layers = config.cross_attn_every_n_layers
-        self.use_media_placement_augmentation = config.use_media_placement_augmentation
-
-        vision_encoder.output_tokens = True
-        self.vision_encoder = vision_encoder
-
-        self.vis_dim = 1024
-        self.perceiver = FlamingoPerceiverResampler(dim=self.vis_dim)
-
-        self.lang_encoder.init_flamingo(
-            media_token_id=self.media_token_id,
-            vis_hidden_size=self.vis_dim,
-            cross_attn_every_n_layers=self.cross_attn_every_n_layers,
-            use_media_placement_augmentation=self.use_media_placement_augmentation,
-        )
-        self.post_init()
-
-    def get_input_embeddings(self) -> nn.Module:
-        return self.lang_encoder.get_input_embeddings()
-
-    def set_input_embeddings(self, value: nn.Module):
-        self.lang_encoder.set_input_embeddings(value)
-        
-    def set_output_embeddings(self, new_embeddings):
-        self.lang_encoder.set_output_embeddings(new_embeddings)
-
-    def get_output_embeddings(self) -> nn.Module:
-        return self.lang_encoder.get_output_embeddings()
-
-    def get_image_encoder(self) -> nn.Module:
-        return self.vision_encoder
-
-    def get_lang_encoder(self) -> nn.Module:
-        return self.lang_encoder
-
-    def init_weights(self):
-        # Freeze all parameters in vision encoder
-        for param in self.vision_encoder.parameters():
-            param.requires_grad = False
-        # Freeze all parameters in lang encoders except gated_cross_attn_layers
-        for name, param in self.lang_encoder.named_parameters():
-            if "gated_cross_attn_layer" not in name:
-                param.requires_grad = False
-        # Unfreeze LM input embeddings
-        self.lang_encoder.get_input_embeddings().requires_grad_(True)
-        
-    def _preprocess_accelerate(self):
-        r"""
-        Some pre-processing hacks to make the model `accelerate` compatible. Check
-        https://github.com/huggingface/transformers/pull/21707 for more details.
-        """
-        hf_device_map = self.hf_device_map
-
-        if len(hf_device_map) > 1 and "lang_encoder" not in hf_device_map and torch.cuda.device_count() > 1:
-            # warn users about unexpected behavior when using multi-GPU + BLIP-2 + `accelerate`.
-            logger.warning(
-                "The `lang_encoder` is not in the `hf_device_map` dictionary and you are running your script"
-                " in a multi-GPU environment. this may lead to unexpected behavior when using `accelerate`."
-                " Please pass a `device_map` that contains `lang_encoder` to remove this warning."
-                " Please refer to https://github.com/huggingface/blog/blob/main/accelerate-large-models.md for",
-                " more details on creating a `device_map` for large models.",
-            )
-
-        if hasattr(self.lang_encoder, "_hf_hook"):
-            self.lang_encoder._hf_hook.io_same_device = True  # For `generate` compatibility
-
-
-    def forward(
-        self,
-        vision_x: torch.Tensor,
-        lang_x: torch.Tensor,
-        attention_mask: Optional[torch.Tensor] = None,
-        labels: Optional[torch.Tensor] = None,
-        use_cached_vision_x: bool = False,
-        clear_conditioned_layers: bool = True,
-        past_key_values: Optional[torch.Tensor] = None,
-        use_cache: bool = False,
-    ) -> CausalLMOutputWithPast:
-        """
-        Forward pass of Flamingo.
-
-        Args:
-            vision_x (torch.Tensor): Vision input
-                shape (B, T_img, F, C, H, W) with F=1
-            lang_x (torch.Tensor): Language input ids
-                shape (B, T_txt)
-            attention_mask (torch.Tensor, optional): Attention mask. Defaults to None.
-            labels (torch.Tensor, optional): Labels. Defaults to None.
-            clear_conditioned_layers: if True, clear the conditioned layers
-                once the foward pass is completed. Set this to false if the
-                same set of images will be reused in another subsequent
-                forward pass.
-            past_key_values: pre-computed values to pass to language model.
-                See past_key_values documentation in Hugging Face
-                CausalLM models.
-            use_cache: whether to use cached key values. See use_cache
-                documentation in Hugging Face CausalLM models.
-        """
-        assert (
-            vision_x is not None
-        ) or use_cached_vision_x, (
-            "Must provide either vision_x or use_cached_vision_x to True."
-        )
-
-        if use_cached_vision_x:
-            # Case: use cached; vision_x should be cached and other
-            # vision-related inputs should not be provided.
-            assert (
-                vision_x is None
-            ), "Expect vision_x to be None when use_cached_vision_x is True."
-            assert self.lang_encoder.is_conditioned()
-
-        else:
-            # Case: do not use caching (i.e. this is a standard forward pass);
-            self._encode_vision_x(vision_x=vision_x)
-
-        output = self.lang_encoder(
-            input_ids=lang_x,
-            attention_mask=attention_mask,
-            labels=labels,
-            past_key_values=past_key_values,
-            use_cache=use_cache,
-        )
-
-        if clear_conditioned_layers:
-            self.lang_encoder.clear_conditioned_layers()
-
-        return output
-
-    def _encode_vision_x(self, vision_x: torch.Tensor):
-        """
-        Compute media tokens from vision input by passing it through vision encoder and conditioning language model.
-        Args:
-            vision_x (torch.Tensor): Vision input
-                shape (B, T_img, F, C, H, W)
-                Images in the same chunk are collated along T_img, and frames are collated along F
-                Currently only F=1 is supported (single-frame videos)
-
-        rearrange code based on https://github.com/dhansmair/flamingo-mini
-        """
-
-        assert vision_x.ndim == 6, "vision_x should be of shape (b, T_img, F, C, H, W)"
-        b, T, F = vision_x.shape[:3]
-        assert F == 1, "Only single frame supported"
-
-        vision_x = rearrange(vision_x, "b T F c h w -> (b T F) c h w")
-        with torch.no_grad():
-            vision_x = self.vision_encoder(vision_x)[0][:, 1:, :]
-        vision_x = rearrange(vision_x, "(b T F) v d -> b T F v d", b=b, T=T, F=F)
-
-        vision_x = self.perceiver(vision_x)  # reshapes to (b, T, n, d)
-
-        for layer in self.lang_encoder._get_decoder_layers():
-            layer.condition_vis_x(vision_x)
-
-    @torch.no_grad()
-    def generate(
-        self,
-        vision_x: torch.Tensor,
-        lang_x: torch.Tensor,
-<<<<<<< HEAD
-        attention_mask: Optional[torch.Tensor] = None,
-        num_beams: int = 1,
-        max_new_tokens: Optional[int] = None,
-        temperature: float = 1.0,
-        top_k: int = 0,
-        top_p: float = 1.0,
-        no_repeat_ngram_size: int = 0,
-        prefix_allowed_tokens_fn: Optional[
-            Callable[[int, torch.Tensor], list[int]]
-        ] = None,
-        length_penalty: float = 1.0,
-        num_return_sequences: int = 1,
-        do_sample: bool = False,
-        early_stopping: bool = False,
-=======
-        attention_mask: torch.Tensor = None,
-        num_beams:int=1,
-        max_new_tokens:Optional[int]=None,
-        temperature:float=1.0,
-        top_k:int=0,
-        top_p:float=1.0,
-        no_repeat_ngram_size:int=0,
-        prefix_allowed_tokens_fn:Optional[Callable[[int, torch.Tensor], list[int]]]=None,
-        length_penalty:float=1.0,
-        num_return_sequences:int=1,
-        do_sample:bool=False,
-        early_stopping:bool=False,
-        **kwargs
->>>>>>> c240c219
-    ):
-        """
-        Generate text conditioned on vision and language inputs.
-
-        Args:
-            vision_x (torch.Tensor): Vision input
-                shape (B, T_img, F, C, H, W)
-                images in the same chunk are collated along T_img, and frames are collated along F
-                currently only F=1 is supported (single-frame videos)
-            lang_x (torch.Tensor): Language input
-                shape (B, T_txt)
-            max_length (int, optional): Maximum length of the output. Defaults to None.
-            attention_mask (torch.Tensor, optional): Attention mask. Defaults to None.
-            num_beams (int, optional): Number of beams. Defaults to 1.
-            max_new_tokens (int, optional): Maximum new tokens. Defaults to None.
-            temperature (float, optional): Temperature. Defaults to 1.0.
-            top_k (int, optional): Top k. Defaults to 0.
-            top_p (float, optional): Top p. Defaults to 1.0.
-            no_repeat_ngram_size (int, optional): No repeat ngram size. Defaults to 0.
-            length_penalty (float, optional): Length penalty. Defaults to 1.0.
-            num_return_sequences (int, optional): Number of return sequences. Defaults to 1.
-            do_sample (bool, optional): Do sample. Defaults to False.
-            early_stopping (bool, optional): Early stopping. Defaults to False.
-        Returns:
-            torch.Tensor: lang_x with generated tokens appended to it
-        """
-<<<<<<< HEAD
         if hasattr(self, "_hf_hook"):
             # add a hook to make sure that the output of lang_encoder is mapped to the same device as the lang_x
             hook = AlignDevicesHook(
                 execution_device=lang_x.device, io_same_device=True, place_submodules=False
             )
             add_hook_to_module(self.lang_encoder, hook)
-=======
-        if hasattr(self, "hf_device_map"):
-            # preprocess for `accelerate`
-            self._preprocess_accelerate()
-        
->>>>>>> c240c219
         if num_beams > 1:
             vision_x = vision_x.repeat_interleave(num_beams, dim=0)
         self._encode_vision_x(vision_x=vision_x)
@@ -1020,63 +896,7 @@
             num_return_sequences=num_return_sequences,
             do_sample=do_sample,
             early_stopping=early_stopping,
-            **kwargs
         )
 
         self.lang_encoder.clear_conditioned_layers()
-<<<<<<< HEAD
-        return output
-=======
-        return output
-
-
-if __name__ == "__main__":
-    from PIL import Image
-    import requests
-    import transformers
-
-    demo_image_one = Image.open(
-        requests.get(
-            "http://images.cocodataset.org/val2017/000000039769.jpg", stream=True
-        ).raw
-    )
-    demo_image_two = Image.open(
-        requests.get(
-            "http://images.cocodataset.org/test-stuff2017/000000028137.jpg", stream=True
-        ).raw
-    )
-    query_image = Image.open(
-        requests.get(
-            "http://images.cocodataset.org/test-stuff2017/000000028352.jpg", stream=True
-        ).raw
-    )
-    image_processor = transformers.CLIPImageProcessor()
-    vision_x = (
-        image_processor.preprocess(
-            [demo_image_one, demo_image_two, query_image], return_tensors="pt"
-        )["pixel_values"]
-        .unsqueeze(1)
-        .unsqueeze(0)
-    )
-    config = FlamingoConfig.from_json_file("flamingo_hf/config.json")
-    model = FlamingoForConditionalGeneration.from_pretrained("/media/ntu/volume2/s121md302_06/code/mutoo/PET-VLM/checkpoint/collie_llama9b_multi_instruct_apr23_hf", device_map='auto')
-    tokenizer = model.text_tokenizer
-    tokenizer.padding_side = (
-        "left"  # For generation padding tokens should be on the left
-    )
-    lang_x = tokenizer(
-        [
-            "<image>An image of two cats.<|endofchunk|><image>An image of a bathroom sink.<|endofchunk|><image>An image of"
-        ],
-        return_tensors="pt",
-    ).to("cuda")
-    generated_text = model.generate(
-        vision_x=vision_x.to("cuda"),
-        lang_x=lang_x["input_ids"],
-        attention_mask=lang_x["attention_mask"],
-        max_new_tokens=20,
-        num_beams=3,
-    )
-
-    print("Generated text: ", tokenizer.decode(generated_text[0]))
->>>>>>> c240c219
+        return output