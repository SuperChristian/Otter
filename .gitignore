--- conflicted
+++ resolved
@@ -172,12 +172,9 @@
 *.pt
 wandb/*
 archived/*
-<<<<<<< HEAD
 amlt/*
 .amltconfig
 example_unified_data/*
-=======
 
 #yuanhan
-tools
->>>>>>> 8d2ba6a9
+tools